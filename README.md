--- conflicted
+++ resolved
@@ -24,14 +24,9 @@
 var app = koa();
 app.use(koaBunyanLogger());
 
-<<<<<<< HEAD
-app.use(function (ctx) {
+app.use(function (ctx, next) {
   ctx.log.info({'Got a request from %s for %s', ctx.request.ip, ctx.path);
-=======
-app.use(function *(next) {
-  this.log.info('Got a request from %s for %s', this.request.ip, this.path);
-  yield next;
->>>>>>> 3ad9bef4
+  return next();
 });
 
 app.listen(8000);
